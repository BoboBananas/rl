# Copyright (c) Meta Platforms, Inc. and affiliates.
#
# This source code is licensed under the MIT license found in the
# LICENSE file in the root directory of this source tree.

from types import ModuleType
from typing import List, Optional, Sequence

import torch

from torchrl.data import (
    BinaryDiscreteTensorSpec,
    CompositeSpec,
    MultOneHotDiscreteTensorSpec,
    NdBoundedTensorSpec,
    OneHotDiscreteTensorSpec,
    TensorSpec,
    UnboundedContinuousTensorSpec,
)
from ...data.utils import numpy_to_torch_dtype_dict
from ..common import GymLikeEnv
from ..utils import classproperty

try:
    import gym

    _has_gym = True
    from gym.wrappers.pixel_observation import PixelObservationWrapper

except ImportError:
    _has_gym = False

try:
    import retro

    _has_retro = True
except ImportError:
    _has_retro = False

__all__ = ["GymEnv", "RetroEnv"]


def _gym_to_torchrl_spec_transform(spec, dtype=None, device="cpu") -> TensorSpec:
    if isinstance(spec, gym.spaces.tuple.Tuple):
        raise NotImplementedError("gym.spaces.tuple.Tuple mapping not yet implemented")
    if isinstance(spec, gym.spaces.discrete.Discrete):
        return OneHotDiscreteTensorSpec(spec.n)
    elif isinstance(spec, gym.spaces.multi_binary.MultiBinary):
        return BinaryDiscreteTensorSpec(spec.n)
    elif isinstance(spec, gym.spaces.multi_discrete.MultiDiscrete):
        return MultOneHotDiscreteTensorSpec(spec.nvec)
    elif isinstance(spec, gym.spaces.Box):
        if dtype is None:
            dtype = numpy_to_torch_dtype_dict[spec.dtype]
        return NdBoundedTensorSpec(
            torch.tensor(spec.low, device=device, dtype=dtype),
            torch.tensor(spec.high, device=device, dtype=dtype),
            torch.Size(spec.shape),
            dtype=dtype,
        )
    elif isinstance(spec, (dict, gym.spaces.dict.Dict)):
        spec = {"next_" + k: _gym_to_torchrl_spec_transform(spec[k]) for k in spec}
        return CompositeSpec(**spec)
    else:
        raise NotImplementedError(
            f"spec of type {type(spec).__name__} is currently unaccounted for"
        )


def _get_envs(to_dict=False) -> List:
    envs = gym.envs.registration.registry.env_specs.keys()
    envs = list(envs)
    envs = sorted(envs)
    return envs


def _get_gym():
    if _has_gym:
        return gym
    else:
        return None


def _is_from_pixels(observation_space):
    return (
        isinstance(observation_space, gym.spaces.Box)
        and (observation_space.low == 0).all()
        and (observation_space.high == 255).all()
        and observation_space.low.shape[-1] == 3
        and observation_space.low.ndim == 3
    )


class GymEnv(GymLikeEnv):
    """
    OpenAI Gym environment wrapper.

    Examples:
        >>> env = GymEnv(envname="Pendulum-v0", frame_skip=4)
        >>> td = env.rand_step()
        >>> print(td)
        >>> print(env.available_envs)
    """

    git_url = "https://github.com/openai/gym"
    libname = "gym"

    @classproperty
    def available_envs(cls) -> List[str]:
        return _get_envs()

    @property
    def lib(self) -> ModuleType:
        return gym

    def _set_seed(self, seed: int) -> int:
        self.reset(seed=seed)
        return seed

    def _build_env(
        self,
        envname: str,
        taskname: str,
        from_pixels: bool = False,
        pixels_only: bool = False,
        **kwargs,
<<<<<<< HEAD
    ) -> gym.core.Env:
=======
    ) -> "gym.core.Env":
>>>>>>> 90303fe4
        self.pixels_only = pixels_only
        if not _has_gym:
            raise RuntimeError(
                f"gym not found, unable to create {envname}. "
                f"Consider downloading and installing dm_control from"
                f" {self.git_url}"
            )
        if not ((taskname == "") or (taskname is None)):
            raise ValueError(
                f"gym does not support taskname, received {taskname} instead."
            )
        try:
            env = self.lib.make(envname, frameskip=self.frame_skip, **kwargs)
            self.wrapper_frame_skip = 1
        except TypeError as err:
            if "unexpected keyword argument 'frameskip" not in str(err):
                raise TypeError(err)
            env = self.lib.make(envname)
            self.wrapper_frame_skip = self.frame_skip
        self._env = env

        from_pixels = from_pixels or _is_from_pixels(self._env.observation_space)
        self.from_pixels = from_pixels
        if from_pixels:
            self._env.reset()
            self._env = PixelObservationWrapper(self._env, pixels_only)

        self.action_spec = _gym_to_torchrl_spec_transform(self._env.action_space)
        self.observation_spec = _gym_to_torchrl_spec_transform(
            self._env.observation_space
        )
        if not isinstance(self.observation_spec, CompositeSpec):
            self.observation_spec = CompositeSpec(
                next_observation=self.observation_spec
            )
        self.reward_spec = UnboundedContinuousTensorSpec(
            device=self.device,
        )  # default

    def _init_env(self):
        self.reset()  # make sure that _current_observation and
        # _is_done are populated


def _get_retro_envs() -> Sequence:
    if not _has_retro:
        return tuple()
    else:
        return retro.data.list_games()


def _get_retro() -> Optional[ModuleType]:
    if _has_retro:
        return retro
    else:
        return None


class RetroEnv(GymEnv):
    available_envs = _get_retro_envs()
    lib = "retro"
    lib = _get_retro()<|MERGE_RESOLUTION|>--- conflicted
+++ resolved
@@ -124,11 +124,7 @@
         from_pixels: bool = False,
         pixels_only: bool = False,
         **kwargs,
-<<<<<<< HEAD
-    ) -> gym.core.Env:
-=======
     ) -> "gym.core.Env":
->>>>>>> 90303fe4
         self.pixels_only = pixels_only
         if not _has_gym:
             raise RuntimeError(
