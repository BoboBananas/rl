# Copyright (c) Meta Platforms, Inc. and affiliates.
#
# This source code is licensed under the MIT license found in the
# LICENSE file in the root directory of this source tree.

<<<<<<< HEAD
from dataclasses import dataclass
from dataclasses import field as dataclass_field
from typing import Callable, Optional, Union, Any
=======
from argparse import ArgumentParser, Namespace
from dataclasses import dataclass
from typing import Callable, Optional, Union
>>>>>>> 5c210050

import torch
from omegaconf import DictConfig

from torchrl.envs import DMControlEnv, GymEnv, ParallelEnv, RetroEnv
from torchrl.envs.common import _EnvClass
from torchrl.envs.env_creator import env_creator, EnvCreator
from torchrl.envs.transforms import (
    CatFrames,
    CatTensors,
    DoubleToFloat,
    FiniteTensorDictCheck,
    GrayScale,
    NoopResetEnv,
    ObservationNorm,
    Resize,
    RewardScaling,
    ToTensorImage,
    TransformedEnv,
    VecNorm,
    CenterCrop,
)
from torchrl.envs.transforms.transforms import gSDENoise, FlattenObservation
from torchrl.record.recorder import VideoRecorder

__all__ = [
    "correct_for_frame_skip",
    "transformed_env_constructor",
    "parallel_env_constructor",
    "get_stats_random_rollout",
]

LIBS = {
    "gym": GymEnv,
    "retro": RetroEnv,
    "dm_control": DMControlEnv,
}


def correct_for_frame_skip(args: DictConfig) -> DictConfig:
    """
    Correct the arguments for the input frame_skip, by dividing all the arguments that reflect a count of frames by the
    frame_skip.
    This is aimed at avoiding unknowingly over-sampling from the environment, i.e. targetting a total number of frames
    of 1M but actually collecting frame_skip * 1M frames.

    Args:
        args (argparse.Namespace): Namespace containing some frame-counting argument, including:
            "max_frames_per_traj", "total_frames", "frames_per_batch", "record_frames", "annealing_frames",
            "init_random_frames", "init_env_steps"

    Returns:
         the input Namespace, modified in-place.

    """
    # Adapt all frame counts wrt frame_skip
    if args.frame_skip != 1:
        fields = [
            "max_frames_per_traj",
            "total_frames",
            "frames_per_batch",
            "record_frames",
            "annealing_frames",
            "init_random_frames",
            "init_env_steps",
            "noops",
        ]
        for field in fields:
            if hasattr(args, field):
                setattr(args, field, getattr(args, field) // args.frame_skip)
    return args


def make_env_transforms(
    env,
    args,
    video_tag,
    writer,
    env_name,
    stats,
    norm_obs_only,
    env_library,
    action_dim_gsde,
    state_dim_gsde,
    batch_dims=0,
):
    env = TransformedEnv(env)

    from_pixels = args.from_pixels
    vecnorm = args.vecnorm
    norm_rewards = vecnorm and args.norm_rewards
    _norm_obs_only = norm_obs_only or not norm_rewards
    reward_scaling = args.reward_scaling
    reward_loc = args.reward_loc

    if len(video_tag):
        center_crop = args.center_crop
        if center_crop:
            center_crop = center_crop[0]
        env.append_transform(
            VideoRecorder(
                writer=writer,
                tag=f"{video_tag}_{env_name}_video",
                center_crop=center_crop,
            ),
        )

    if args.noops:
        env.append_transform(NoopResetEnv(env, args.noops))
    if from_pixels:
        if not args.catframes:
            raise RuntimeError(
                "this env builder currently only accepts positive catframes values"
                "when pixels are being used."
            )
        env.append_transform(ToTensorImage())
        if args.center_crop:
            env.append_transform(CenterCrop(*args.center_crop))
        env.append_transform(Resize(84, 84))
        if args.grayscale:
            env.append_transform(GrayScale())
        env.append_transform(FlattenObservation(first_dim=batch_dims))
        env.append_transform(CatFrames(N=args.catframes, keys=["next_pixels"]))
        if stats is None:
            obs_stats = {"loc": 0.0, "scale": 1.0}
        else:
            obs_stats = stats
        obs_stats["standard_normal"] = True
        env.append_transform(ObservationNorm(**obs_stats, keys=["next_pixels"]))
    if norm_rewards:
        reward_scaling = 1.0
        reward_loc = 0.0
    if norm_obs_only:
        reward_scaling = 1.0
        reward_loc = 0.0
    if reward_scaling is not None:
        env.append_transform(RewardScaling(reward_loc, reward_scaling))

    double_to_float_list = []
    if env_library is DMControlEnv:
        double_to_float_list += [
            "reward",
            "action",
        ]  # DMControl requires double-precision
    if not from_pixels:
        selected_keys = [
            key for key in env.observation_spec.keys() if "pixels" not in key
        ]

        # even if there is a single tensor, it'll be renamed in "next_observation_vector"
        out_key = "next_observation_vector"
        env.append_transform(CatTensors(keys=selected_keys, out_key=out_key))

        if not vecnorm:
            if stats is None:
                _stats = {"loc": 0.0, "scale": 1.0}
            else:
                _stats = stats
            env.append_transform(
                ObservationNorm(**_stats, keys=[out_key], standard_normal=True)
            )
        else:
            env.append_transform(
                VecNorm(
                    keys=[out_key, "reward"] if not _norm_obs_only else [out_key],
                    decay=0.9999,
                )
            )

        double_to_float_list.append(out_key)
        env.append_transform(DoubleToFloat(keys=double_to_float_list))

        if hasattr(args, "catframes") and args.catframes:
            env.append_transform(
                CatFrames(N=args.catframes, keys=[out_key], cat_dim=-1)
            )

    else:
        env.append_transform(DoubleToFloat(keys=double_to_float_list))

    if hasattr(args, "gSDE") and args.gSDE:
        env.append_transform(
            gSDENoise(action_dim=action_dim_gsde, state_dim=state_dim_gsde)
        )

    env.append_transform(FiniteTensorDictCheck())
    return env


def transformed_env_constructor(
    args: DictConfig,
    video_tag: str = "",
    writer: Optional["SummaryWriter"] = None,
    stats: Optional[dict] = None,
    norm_obs_only: bool = False,
    use_env_creator: bool = True,
    custom_env_maker: Optional[Callable] = None,
    custom_env: Optional[_EnvClass] = None,
    return_transformed_envs: bool = True,
    action_dim_gsde: Optional[int] = None,
    state_dim_gsde: Optional[int] = None,
    batch_dims: Optional[int] = 0,
) -> Union[Callable, EnvCreator]:
    """
    Returns an environment creator from an argparse.Namespace built with the appropriate parser constructor.

    Args:
        args (argparse.Namespace): script arguments originating from the parser built with parser_env_args
        video_tag (str, optional): video tag to be passed to the SummaryWriter object
        writer (SummaryWriter, optional): tensorboard writer associated with the script
        stats (dict, optional): a dictionary containing the `loc` and `scale` for the `ObservationNorm` transform
        norm_obs_only (bool, optional): If `True` and `VecNorm` is used, the reward won't be normalized online.
            Default is `False`.
        use_env_creator (bool, optional): wheter the `EnvCreator` class should be used. By using `EnvCreator`,
            one can make sure that running statistics will be put in shared memory and accessible for all workers
            when using a `VecNorm` transform. Default is `True`.
        custom_env_maker (callable, optional): if your env maker is not part
            of torchrl env wrappers, a custom callable
            can be passed instead. In this case it will override the
            constructor retrieved from `args`.
        custom_env (_EnvClass, optional): if an existing environment needs to be
            transformed_in, it can be passed directly to this helper. `custom_env_maker`
            and `custom_env` are exclusive features.
        return_transformed_envs (bool, optional): if True, a transformed_in environment
            is returned.
        action_dim_gsde (int, Optional): if gSDE is used, this can present the action dim to initialize the noise.
            Make sure this is indicated in environment executed in parallel.
        state_dim_gsde: if gSDE is used, this can present the state dim to initialize the noise.
            Make sure this is indicated in environment executed in parallel.
        batch_dims (int, optional): number of dimensions of a batch of data. If a single env is
            used, it should be 0 (default). If multiple envs are being transformed in parallel,
            it should be set to 1 (or the number of dims of the batch).
    """

    def make_transformed_env(**kwargs) -> TransformedEnv:
        env_name = args.env_name
        env_task = args.env_task
        env_library = LIBS[args.env_library]
        frame_skip = args.frame_skip
        from_pixels = args.from_pixels

        if custom_env is None and custom_env_maker is None:
            env_kwargs = {
                "envname": env_name,
                "device": "cpu",
                "frame_skip": frame_skip,
                "from_pixels": from_pixels or len(video_tag),
                "pixels_only": from_pixels,
            }
            if env_library is DMControlEnv:
                env_kwargs.update({"taskname": env_task})
            env_kwargs.update(kwargs)
            env = env_library(**env_kwargs)
        elif custom_env is None and custom_env_maker is not None:
            env = custom_env_maker(**kwargs)
        elif custom_env_maker is None and custom_env is not None:
            env = custom_env
        else:
            raise RuntimeError("cannot provive both custom_env and custom_env_maker")

        if not return_transformed_envs:
            return env

        return make_env_transforms(
            env,
            args,
            video_tag,
            writer,
            env_name,
            stats,
            norm_obs_only,
            env_library,
            action_dim_gsde,
            state_dim_gsde,
            batch_dims=batch_dims,
        )

    if use_env_creator:
        return env_creator(make_transformed_env)
    return make_transformed_env


def parallel_env_constructor(
    args: DictConfig, **kwargs
) -> Union[ParallelEnv, EnvCreator]:
    """Returns a parallel environment from an argparse.Namespace built with the appropriate parser constructor.

    Args:
        args (argparse.Namespace): script arguments originating from the parser built with parser_env_args
        kwargs: keyword arguments for the `transformed_env_constructor` method.
    """
    batch_transform = args.batch_transform
    if args.env_per_collector == 1:
        kwargs.update({"args": args, "use_env_creator": True})
        make_transformed_env = transformed_env_constructor(**kwargs)
        return make_transformed_env
    kwargs.update({"args": args, "use_env_creator": True})
    make_transformed_env = transformed_env_constructor(
        return_transformed_envs=not batch_transform, **kwargs
    )
    parallel_env = ParallelEnv(
        num_workers=args.env_per_collector,
        create_env_fn=make_transformed_env,
        create_env_kwargs=None,
        pin_memory=args.pin_memory,
    )
    if batch_transform:
        kwargs.update(
            {
                "args": args,
                "use_env_creator": False,
                "custom_env": parallel_env,
                "batch_dims": 1,
            }
        )
        env = transformed_env_constructor(**kwargs)()
        return env
    return parallel_env


def get_stats_random_rollout(
    args: DictConfig, proof_environment: _EnvClass, key: Optional[str] = None
):
    print("computing state stats")
    if not hasattr(args, "init_env_steps"):
        raise AttributeError("init_env_steps missing from arguments.")

    n = 0
    td_stats = []
    while n < args.init_env_steps:
        _td_stats = proof_environment.rollout(max_steps=args.init_env_steps)
        n += _td_stats.numel()
        td_stats.append(_td_stats)
    td_stats = torch.cat(td_stats, 0)

    if key is None:
        keys = list(proof_environment.observation_spec.keys())
        key = keys.pop()
        if len(keys):
            raise RuntimeError(
                f"More than one key exists in the observation_specs: {[key] + keys} were found, "
                "thus get_stats_random_rollout cannot infer which to compute the stats of."
            )
    if args.from_pixels:
        m = td_stats.get(key).mean()
        s = td_stats.get(key).std().clamp_min(1e-5)
    else:
        m = td_stats.get(key).mean(dim=0)
        s = td_stats.get(key).std(dim=0).clamp_min(1e-5)

    print(
        f"stats computed for {td_stats.numel()} steps. Got: \n"
        f"loc = {m}, \n"
        f"scale: {s}"
    )
    if not torch.isfinite(m).all():
        raise RuntimeError("non-finite values found in mean")
    if not torch.isfinite(s).all():
        raise RuntimeError("non-finite values found in sd")
    stats = {"loc": m, "scale": s}
    return stats

<<<<<<< HEAD

@dataclass
class EnvConfig:
=======
@dataclass 
class EnvConfig: 
>>>>>>> 5c210050
    env_library: str = "gym"
    # env_library used for the simulated environment. Default=gym
    env_name: str = "Humanoid-v2"
    # name of the environment to be created. Default=Humanoid-v2
    env_task: str = ""
    # task (if any) for the environment. Default=run
    from_pixels: bool = False
    # whether the environment output should be state vector(s) (default) or the pixels.
    frame_skip: int = 1
    # frame_skip for the environment. Note that this value does NOT impact the buffer size,
    # maximum steps per trajectory, frames per batch or any other factor in the algorithm,
    # e.g. if the total number of frames that has to be computed is 50e6 and the frame skip is 4
    # the actual number of frames retrieved will be 200e6. Default=1.
    reward_scaling: Optional[float] = None
    # scale of the reward.
    reward_loc: float = 0.0
<<<<<<< HEAD
    # location of the reward.
=======
    # location of the reward. 
>>>>>>> 5c210050
    init_env_steps: int = 1000
    # number of random steps to compute normalizing constants
    vecnorm: bool = False
    # Normalizes the environment observation and reward outputs with the running statistics obtained across processes.
    norm_rewards: bool = False
    # If True, rewards will be normalized on the fly. This may interfere with SAC update rule and should be used cautiously.
<<<<<<< HEAD
    norm_stats: bool = True
=======
    no_norm_stats: bool = True
>>>>>>> 5c210050
    # Deactivates the normalization based on random collection of data.
    noops: int = 0
    # number of random steps to do after reset. Default is 0
    catframes: int = 0
    # Number of frames to concatenate through time. Default is 0 (do not use CatFrames).
<<<<<<< HEAD
    center_crop: Any = dataclass_field(default_factory=lambda: [])
    # center crop size.
    grayscale: bool = True
    # Disables grayscale transform.
    max_frames_per_traj: int = 1000
=======
    center_crop: int = []
    # center crop size.
    no_grayscale: bool = True
    # Disables grayscale transform.
    max_frames_per_traj: bool = True
>>>>>>> 5c210050
    # Number of steps before a reset of the environment is called (if it has not been flagged as done before).
    batch_transform: bool = False
    # if True, the transforms will be applied to the parallel env, and not to each individual env.<|MERGE_RESOLUTION|>--- conflicted
+++ resolved
@@ -3,15 +3,9 @@
 # This source code is licensed under the MIT license found in the
 # LICENSE file in the root directory of this source tree.
 
-<<<<<<< HEAD
 from dataclasses import dataclass
 from dataclasses import field as dataclass_field
 from typing import Callable, Optional, Union, Any
-=======
-from argparse import ArgumentParser, Namespace
-from dataclasses import dataclass
-from typing import Callable, Optional, Union
->>>>>>> 5c210050
 
 import torch
 from omegaconf import DictConfig
@@ -374,14 +368,8 @@
     stats = {"loc": m, "scale": s}
     return stats
 
-<<<<<<< HEAD
-
 @dataclass
 class EnvConfig:
-=======
-@dataclass 
-class EnvConfig: 
->>>>>>> 5c210050
     env_library: str = "gym"
     # env_library used for the simulated environment. Default=gym
     env_name: str = "Humanoid-v2"
@@ -398,40 +386,24 @@
     reward_scaling: Optional[float] = None
     # scale of the reward.
     reward_loc: float = 0.0
-<<<<<<< HEAD
     # location of the reward.
-=======
-    # location of the reward. 
->>>>>>> 5c210050
     init_env_steps: int = 1000
     # number of random steps to compute normalizing constants
     vecnorm: bool = False
     # Normalizes the environment observation and reward outputs with the running statistics obtained across processes.
     norm_rewards: bool = False
     # If True, rewards will be normalized on the fly. This may interfere with SAC update rule and should be used cautiously.
-<<<<<<< HEAD
     norm_stats: bool = True
-=======
-    no_norm_stats: bool = True
->>>>>>> 5c210050
     # Deactivates the normalization based on random collection of data.
     noops: int = 0
     # number of random steps to do after reset. Default is 0
     catframes: int = 0
     # Number of frames to concatenate through time. Default is 0 (do not use CatFrames).
-<<<<<<< HEAD
     center_crop: Any = dataclass_field(default_factory=lambda: [])
     # center crop size.
     grayscale: bool = True
     # Disables grayscale transform.
     max_frames_per_traj: int = 1000
-=======
-    center_crop: int = []
-    # center crop size.
-    no_grayscale: bool = True
-    # Disables grayscale transform.
-    max_frames_per_traj: bool = True
->>>>>>> 5c210050
     # Number of steps before a reset of the environment is called (if it has not been flagged as done before).
     batch_transform: bool = False
     # if True, the transforms will be applied to the parallel env, and not to each individual env.