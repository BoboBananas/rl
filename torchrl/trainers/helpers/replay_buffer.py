# Copyright (c) Meta Platforms, Inc. and affiliates.
#
# This source code is licensed under the MIT license found in the
# LICENSE file in the root directory of this source tree.

<<<<<<< HEAD
from dataclasses import dataclass

=======
from argparse import ArgumentParser, Namespace
from dataclasses import dataclass
>>>>>>> 5c210050
import torch
from omegaconf import DictConfig

from torchrl.data import (
    DEVICE_TYPING,
    ReplayBuffer,
    TensorDictPrioritizedReplayBuffer,
    TensorDictReplayBuffer,
)

__all__ = ["make_replay_buffer"]


def make_replay_buffer(device: DEVICE_TYPING, args: DictConfig) -> ReplayBuffer:
    """Builds a replay buffer using the arguments build from the parser returned by ReplayArgsConfig."""
    device = torch.device(device)
    if not args.prb:
        buffer = TensorDictReplayBuffer(
            args.buffer_size,
            # collate_fn=InPlaceSampler(device),
            pin_memory=device != torch.device("cpu"),
            prefetch=3,
        )
    else:
        buffer = TensorDictPrioritizedReplayBuffer(
            args.buffer_size,
            alpha=0.7,
            beta=0.5,
            # collate_fn=InPlaceSampler(device),
            pin_memory=device != torch.device("cpu"),
            prefetch=3,
        )
    return buffer

<<<<<<< HEAD

@dataclass
class ReplayArgsConfig:
=======
@dataclass
class ReplayArgsConfig: 
>>>>>>> 5c210050
    buffer_size: int = 1000000
    # buffer size, in number of frames stored. Default=1e6
    prb: bool = False
    # whether a Prioritized replay buffer should be used instead of a more basic circular one.<|MERGE_RESOLUTION|>--- conflicted
+++ resolved
@@ -3,13 +3,8 @@
 # This source code is licensed under the MIT license found in the
 # LICENSE file in the root directory of this source tree.
 
-<<<<<<< HEAD
 from dataclasses import dataclass
 
-=======
-from argparse import ArgumentParser, Namespace
-from dataclasses import dataclass
->>>>>>> 5c210050
 import torch
 from omegaconf import DictConfig
 
@@ -43,15 +38,9 @@
             prefetch=3,
         )
     return buffer
-
-<<<<<<< HEAD
-
+  
 @dataclass
 class ReplayArgsConfig:
-=======
-@dataclass
-class ReplayArgsConfig: 
->>>>>>> 5c210050
     buffer_size: int = 1000000
     # buffer size, in number of frames stored. Default=1e6
     prb: bool = False
