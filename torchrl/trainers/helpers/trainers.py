# Copyright (c) Meta Platforms, Inc. and affiliates.
#
# This source code is licensed under the MIT license found in the
# LICENSE file in the root directory of this source tree.

<<<<<<< HEAD
=======
import argparse
from argparse import ArgumentParser, Namespace
>>>>>>> 5c210050
from dataclasses import dataclass
from typing import Optional, Union, List
from warnings import warn

from hydra import compose, initialize
from hydra.core.config_store import ConfigStore
from omegaconf import DictConfig, open_dict
from torch import optim
from torch.optim.lr_scheduler import CosineAnnealingLR

from torchrl.collectors.collectors import _DataCollector
from torchrl.data import ReplayBuffer
from torchrl.envs.common import _EnvClass
from torchrl.modules import TensorDictModule, TensorDictModuleWrapper, reset_noise
from torchrl.objectives.costs.common import _LossModule
from torchrl.objectives.costs.utils import _TargetNetUpdate
from torchrl.trainers.trainers import (
    Trainer,
    SelectKeys,
    ReplayBufferTrainer,
    LogReward,
    RewardNormalizer,
    mask_batch,
    BatchSubSampler,
    UpdateWeights,
    Recorder,
    CountFramesLog,
)

OPTIMIZERS = {
    "adam": optim.Adam,
    "sgd": optim.SGD,
    "adamax": optim.Adamax,
}

__all__ = [
    "make_trainer",
]


@dataclass
class TrainerConfig:
    optim_steps_per_batch: int = 500
    # Number of optimization steps in between two collection of data. See frames_per_batch below.
    optimizer: str = "adam"
    # Optimizer to be used.
    lr_scheduler: str = "cosine"
    # LR scheduler.
    selected_keys: Optional[List] = None
    # a list of strings that indicate the data that should be kept from the data collector. Since storing and
    # retrieving information from the replay buffer does not come for free, limiting the amount of data
    # passed to it can improve the algorithm performance.
    batch_size: int = 256
    # batch size of the TensorDict retrieved from the replay buffer. Default=256.
    log_interval: int = 10000
    # logging interval, in terms of optimization steps. Default=10000.
    lr: float = 3e-4
    # Learning rate used for the optimizer. Default=3e-4.
    weight_decay: float = 0.0
    # Weight-decay to be used with the optimizer. Default=0.0.
    clip_norm: float = 1000.0
    # value at which the total gradient norm / single derivative should be clipped. Default=1000.0
    clip_grad_norm: bool = False
    # if called, the gradient will be clipped based on its L2 norm. Otherwise, single gradient values will be clipped to the desired threshold.
    normalize_rewards_online: bool = False
    # Computes the running statistics of the rewards and normalizes them before they are passed to the loss module.
    normalize_rewards_online_scale: float = 1.0
    # Final value of the normalized rewards.
    sub_traj_len: int = -1
    # length of the trajectories that sub-samples must have in online settings.


cs = ConfigStore.instance()
cs.store(name="trainer", node=TrainerConfig)


def make_trainer(
    collector: _DataCollector,
    loss_module: _LossModule,
    recorder: Optional[_EnvClass] = None,
    target_net_updater: Optional[_TargetNetUpdate] = None,
    policy_exploration: Optional[
        Union[TensorDictModuleWrapper, TensorDictModule]
    ] = None,
    replay_buffer: Optional[ReplayBuffer] = None,
    writer: Optional["SummaryWriter"] = None,
    args: DictConfig = None,
) -> Trainer:
    """Creates a Trainer instance given its constituents.

    Args:
        collector (_DataCollector): A data collector to be used to collect data.
        loss_module (_LossModule): A TorchRL loss module
        recorder (_EnvClass, optional): a recorder environment. If None, the trainer will train the policy without
            testing it.
        target_net_updater (_TargetNetUpdate, optional): A target network update object.
        policy_exploration (TDModule or TensorDictModuleWrapper, optional): a policy to be used for recording and exploration
            updates (should be synced with the learnt policy).
        replay_buffer (ReplayBuffer, optional): a replay buffer to be used to collect data.
        writer (SummaryWriter, optional): a tensorboard SummaryWriter to be used for logging.
        args (argparse.Namespace, optional): a Namespace containing the arguments of the script. If None, the default
            arguments are used.

    Returns:
        A trainer built with the input objects. The optimizer is built by this helper function using the args provided.

    Examples:
        >>> import torch
        >>> import tempfile
        >>> from torch.utils.tensorboard import SummaryWriter
        >>> from torchrl.trainers import Trainer
        >>> from torchrl.envs import EnvCreator
        >>> from torchrl.collectors.collectors import SyncDataCollector
        >>> from torchrl.data import TensorDictReplayBuffer
        >>> from torchrl.envs import GymEnv
        >>> from torchrl.modules import TensorDictModuleWrapper, TensorDictModule, ValueOperator, EGreedyWrapper
        >>> from torchrl.objectives.costs.common import _LossModule
        >>> from torchrl.objectives.costs.utils import _TargetNetUpdate
        >>> from torchrl.objectives import DDPGLoss
        >>> env_maker = EnvCreator(lambda: GymEnv("Pendulum-v0"))
        >>> env_proof = env_maker()
        >>> obs_spec = env_proof.observation_spec
        >>> action_spec = env_proof.action_spec
        >>> net = torch.nn.Linear(env_proof.observation_spec.shape[-1], action_spec.shape[-1])
        >>> net_value = torch.nn.Linear(env_proof.observation_spec.shape[-1], 1)  # for the purpose of testing
        >>> policy = TensorDictModule(action_spec, net, in_keys=["observation"], out_keys=["action"])
        >>> value = ValueOperator(net_value, in_keys=["observation"], out_keys=["state_action_value"])
        >>> collector = SyncDataCollector(env_maker, policy, total_frames=100)
        >>> loss_module = DDPGLoss(policy, value, gamma=0.99)
        >>> recorder = env_proof
        >>> target_net_updater = None
        >>> policy_exploration = EGreedyWrapper(policy)
        >>> replay_buffer = TensorDictReplayBuffer(1000)
        >>> dir = tempfile.gettempdir()
        >>> writer = SummaryWriter(log_dir=dir)
        >>> trainer = make_trainer(collector, loss_module, recorder, target_net_updater, policy_exploration,
        ...    replay_buffer, writer)
        >>> print(trainer)

    """
    if args is None:
        warn(
            "Getting default args for the trainer. "
            "This should be only used for debugging."
        )
        with initialize(config_path="."):
            args = compose(config_name="trainer")
            with open_dict(args):
                args.frame_skip = 1
                args.total_frames = 1000
                args.record_frames = 10
                args.record_interval = 10

    optimizer_kwargs = {} if args.optimizer != "adam" else {"betas": (0.0, 0.9)}
    optimizer = OPTIMIZERS[args.optimizer](
        loss_module.parameters(),
        lr=args.lr,
        weight_decay=args.weight_decay,
        **optimizer_kwargs,
    )
    if args.lr_scheduler == "cosine":
        optim_scheduler = CosineAnnealingLR(
            optimizer,
            T_max=int(
                args.total_frames / args.frames_per_batch * args.optim_steps_per_batch
            ),
        )
    elif args.lr_scheduler == "":
        optim_scheduler = None
    else:
        raise NotImplementedError(f"lr scheduler {args.lr_scheduler}")

    print(
        f"collector = {collector}; \n"
        f"loss_module = {loss_module}; \n"
        f"recorder = {recorder}; \n"
        f"target_net_updater = {target_net_updater}; \n"
        f"policy_exploration = {policy_exploration}; \n"
        f"replay_buffer = {replay_buffer}; \n"
        f"writer = {writer}; \n"
        f"args = {args}; \n"
    )

    if writer is not None:
        # log hyperparams
        txt = "\n\t".join([f"{k}: {val}" for k, val in sorted(vars(args).items())])
        writer.add_text("hparams", txt)

    trainer = Trainer(
        collector=collector,
        frame_skip=args.frame_skip,
        total_frames=args.total_frames * args.frame_skip,
        loss_module=loss_module,
        optimizer=optimizer,
        writer=writer,
        optim_steps_per_batch=args.optim_steps_per_batch,
        clip_grad_norm=args.clip_grad_norm,
        clip_norm=args.clip_norm,
    )

    if hasattr(args, "noisy") and args.noisy:
        trainer.register_op("pre_optim_steps", lambda: loss_module.apply(reset_noise))

    trainer.register_op("batch_process", lambda batch: batch.cpu())
    if args.selected_keys:
        trainer.register_op("batch_process", SelectKeys(args.selected_keys))

    if replay_buffer is not None:
        # replay buffer is used 2 or 3 times: to register data, to sample
        # data and to update priorities
        rb_trainer = ReplayBufferTrainer(replay_buffer, args.batch_size)
        trainer.register_op("batch_process", rb_trainer.extend)
        trainer.register_op("process_optim_batch", rb_trainer.sample)
        trainer.register_op("post_loss", rb_trainer.update_priority)
    else:
        trainer.register_op("batch_process", mask_batch)
        trainer.register_op(
            "process_optim_batch",
            BatchSubSampler(batch_size=args.batch_size, sub_traj_len=args.sub_traj_len),
        )

    if optim_scheduler is not None:
        trainer.register_op("post_optim", optim_scheduler.step)

    if target_net_updater is not None:
        trainer.register_op("post_optim", target_net_updater.step)

    if args.normalize_rewards_online:
        # if used the running statistics of the rewards are computed and the
        # rewards used for training will be normalized based on these.
        reward_normalizer = RewardNormalizer(scale=args.normalize_rewards_online_scale)
        trainer.register_op("batch_process", reward_normalizer.update_reward_stats)
        trainer.register_op("process_optim_batch", reward_normalizer.normalize_reward)

    if policy_exploration is not None and hasattr(policy_exploration, "step"):
        trainer.register_op(
            "post_steps", policy_exploration.step, frames=args.frames_per_batch
        )

    trainer.register_op(
        "post_steps_log", lambda *args: {"lr": optimizer.param_groups[0]["lr"]}
    )

    if recorder is not None:
        recorder_obj = Recorder(
            record_frames=args.record_frames,
            frame_skip=args.frame_skip,
            policy_exploration=policy_exploration,
            recorder=recorder,
            record_interval=args.record_interval,
        )
        trainer.register_op(
            "post_steps_log",
            recorder_obj,
        )
        recorder_obj_explore = Recorder(
            record_frames=args.record_frames,
            frame_skip=args.frame_skip,
            policy_exploration=policy_exploration,
            recorder=recorder,
            record_interval=args.record_interval,
            exploration_mode="random",
            suffix="exploration",
            out_key="r_evaluation_exploration",
        )
        trainer.register_op(
            "post_steps_log",
            recorder_obj_explore,
        )
    trainer.register_op("post_steps", UpdateWeights(collector, 1))

    trainer.register_op("pre_steps_log", LogReward())
    trainer.register_op("pre_steps_log", CountFramesLog(frame_skip=args.frame_skip))

<<<<<<< HEAD
    return trainer
=======
    return trainer

@dataclass
class TrainerConfig: 
    optim_steps_per_batch: int = 500 
    # Number of optimization steps in between two collection of data. See frames_per_batch below. 
    optimizer: str = "adam"
    # Optimizer to be used.
    lr_scheduler: str = "cosine"
    # LR scheduler.
    selected_keys: Optional[List] = None
    # a list of strings that indicate the data that should be kept from the data collector. Since storing and 
    # retrieving information from the replay buffer does not come for free, limiting the amount of data
    # passed to it can improve the algorithm performance.
    batch_size: int = 256
    # batch size of the TensorDict retrieved from the replay buffer. Default=256.
    log_interval: int = 10000
    # logging interval, in terms of optimization steps. Default=10000.
    lr: float = 3e-4
    # Learning rate used for the optimizer. Default=3e-4.
    weight_decay: float = 0.0
    # Weight-decay to be used with the optimizer. Default=0.0.
    clip_norm: float = 1000.0
    # value at which the total gradient norm / single derivative should be clipped. Default=1000.0
    clip_grad_norm: bool = False
    # if called, the gradient will be clipped based on its L2 norm. Otherwise, single gradient values will be clipped to the desired threshold.
    normalize_rewards_online: bool = False
    # Computes the running statistics of the rewards and normalizes them before they are passed to the loss module.
    normalize_rewards_online_scale: float = 1.0
    # Final value of the normalized rewards.
    sub_traj_len: int = -1
    # length of the trajectories that sub-samples must have in online settings.
>>>>>>> 5c210050
<|MERGE_RESOLUTION|>--- conflicted
+++ resolved
@@ -3,11 +3,6 @@
 # This source code is licensed under the MIT license found in the
 # LICENSE file in the root directory of this source tree.
 
-<<<<<<< HEAD
-=======
-import argparse
-from argparse import ArgumentParser, Namespace
->>>>>>> 5c210050
 from dataclasses import dataclass
 from typing import Optional, Union, List
 from warnings import warn
@@ -282,39 +277,4 @@
     trainer.register_op("pre_steps_log", LogReward())
     trainer.register_op("pre_steps_log", CountFramesLog(frame_skip=args.frame_skip))
 
-<<<<<<< HEAD
-    return trainer
-=======
-    return trainer
-
-@dataclass
-class TrainerConfig: 
-    optim_steps_per_batch: int = 500 
-    # Number of optimization steps in between two collection of data. See frames_per_batch below. 
-    optimizer: str = "adam"
-    # Optimizer to be used.
-    lr_scheduler: str = "cosine"
-    # LR scheduler.
-    selected_keys: Optional[List] = None
-    # a list of strings that indicate the data that should be kept from the data collector. Since storing and 
-    # retrieving information from the replay buffer does not come for free, limiting the amount of data
-    # passed to it can improve the algorithm performance.
-    batch_size: int = 256
-    # batch size of the TensorDict retrieved from the replay buffer. Default=256.
-    log_interval: int = 10000
-    # logging interval, in terms of optimization steps. Default=10000.
-    lr: float = 3e-4
-    # Learning rate used for the optimizer. Default=3e-4.
-    weight_decay: float = 0.0
-    # Weight-decay to be used with the optimizer. Default=0.0.
-    clip_norm: float = 1000.0
-    # value at which the total gradient norm / single derivative should be clipped. Default=1000.0
-    clip_grad_norm: bool = False
-    # if called, the gradient will be clipped based on its L2 norm. Otherwise, single gradient values will be clipped to the desired threshold.
-    normalize_rewards_online: bool = False
-    # Computes the running statistics of the rewards and normalizes them before they are passed to the loss module.
-    normalize_rewards_online_scale: float = 1.0
-    # Final value of the normalized rewards.
-    sub_traj_len: int = -1
-    # length of the trajectories that sub-samples must have in online settings.
->>>>>>> 5c210050
+    return trainer