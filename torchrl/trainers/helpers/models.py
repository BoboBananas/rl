--- conflicted
+++ resolved
@@ -3,10 +3,6 @@
 # This source code is licensed under the MIT license found in the
 # LICENSE file in the root directory of this source tree.
 
-<<<<<<< HEAD
-=======
-from argparse import ArgumentParser, Namespace
->>>>>>> 5c210050
 from dataclasses import dataclass
 from typing import Optional, Sequence
 
@@ -1156,8 +1152,6 @@
     del td
     return model
 
-<<<<<<< HEAD
-
 @dataclass
 class PPOModelConfig:
     gSDE: bool = False
@@ -1176,21 +1170,13 @@
 
 
 @dataclass
-class ContinuousModelConfig:  # TODO: conditional statements for this?
-=======
-@dataclass 
 class ContinuousModelConfig: 
->>>>>>> 5c210050
     annealing_frames: int = 1000000
     # float of frames used for annealing of the OrnsteinUhlenbeckProcess. Default=1e6.
     noisy: bool = False
     # whether to use NoisyLinearLayers in the value network.
     ou_exploration: bool = False
-<<<<<<< HEAD
     # wraps the policy in an OU exploration wrapper, similar to DDPG. SAC being designed for
-=======
-    # wraps the policy in an OU exploration wrapper, similar to DDPG. SAC being designed for 
->>>>>>> 5c210050
     # efficient entropy-based exploration, this should be left for experimentation only.
     ou_sigma: float = 0.2
     # Ornstein-Uhlenbeck sigma
@@ -1203,11 +1189,7 @@
     gSDE: bool = False
     # if True, exploration is achieved using the gSDE technique.
     tanh_loc: bool = False
-<<<<<<< HEAD
     # if True, uses a Tanh-Normal transform for the policy location of the form
-=======
-    # if True, uses a Tanh-Normal transform for the policy location of the form 
->>>>>>> 5c210050
     # upscale * tanh(loc/upscale) (only available with TanhTransform and TruncatedGaussian distributions)
     default_policy_scale: float = 1.0
     # Default policy scale parameter
@@ -1228,14 +1210,8 @@
     activation: str = "tanh"
     # activation function, either relu or elu or tanh, Default=tanh
 
-<<<<<<< HEAD
-
 @dataclass
 class DiscreteModelConfig:
-=======
-@dataclass
-class DiscreteModelConfig: 
->>>>>>> 5c210050
     annealing_frames: int = 1000000
     # Number of frames used for annealing of the EGreedy exploration. Default=1e6.
     noisy: bool = False
